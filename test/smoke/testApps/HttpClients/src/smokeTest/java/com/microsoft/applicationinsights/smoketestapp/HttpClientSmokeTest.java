--- conflicted
+++ resolved
@@ -9,16 +9,9 @@
 import com.microsoft.applicationinsights.smoketest.UseAgent;
 import org.junit.Test;
 
-<<<<<<< HEAD
-import static org.junit.Assert.assertEquals;
-import static org.junit.Assert.assertNotNull;
-import static org.junit.Assert.assertThat;
-import static org.junit.Assert.assertTrue;
-=======
 import java.util.List;
 
 import static org.junit.Assert.*;
->>>>>>> 7b01f10b
 
 @UseAgent
 public class HttpClientSmokeTest extends AiSmokeTest {
@@ -50,12 +43,6 @@
         Envelope rdEnvelope = rdList.get(0);
         Envelope rddEnvelope = rddList.get(0);
 
-<<<<<<< HEAD
-=======
-        Envelope rdEnvelope = rdList.get(0);
-        Envelope rddEnvelope = rddList.get(0);
-
->>>>>>> 7b01f10b
         RequestData rd = (RequestData) ((Data) rdEnvelope.getData()).getBaseData();
         RemoteDependencyData rdd = (RemoteDependencyData) ((Data) rddEnvelope.getData()).getBaseData();
 
@@ -74,12 +61,6 @@
         Envelope rdEnvelope = rdList.get(0);
         Envelope rddEnvelope = rddList.get(0);
 
-<<<<<<< HEAD
-=======
-        Envelope rdEnvelope = rdList.get(0);
-        Envelope rddEnvelope = rddList.get(0);
-
->>>>>>> 7b01f10b
         RequestData rd = (RequestData) ((Data) rdEnvelope.getData()).getBaseData();
         RemoteDependencyData rdd = (RemoteDependencyData) ((Data) rddEnvelope.getData()).getBaseData();
 
@@ -116,12 +97,6 @@
         Envelope rdEnvelope = rdList.get(0);
         Envelope rddEnvelope = rddList.get(0);
 
-<<<<<<< HEAD
-=======
-        Envelope rdEnvelope = rdList.get(0);
-        Envelope rddEnvelope = rddList.get(0);
-
->>>>>>> 7b01f10b
         RequestData rd = (RequestData) ((Data) rdEnvelope.getData()).getBaseData();
         RemoteDependencyData rdd = (RemoteDependencyData) ((Data) rddEnvelope.getData()).getBaseData();
 
