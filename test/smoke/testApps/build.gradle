--- conflicted
+++ resolved
@@ -3,15 +3,12 @@
 subprojects {
 	apply plugin: 'java'
 
-<<<<<<< HEAD
-=======
 	ext {
 		aiAgentJar = project(':agent')
 		aiCoreJar = project(':core')
 		aiWebJar =  project(':web')
 	}
 
->>>>>>> e0f8608b
 	repositories {
 		jcenter()
 		mavenCentral()
