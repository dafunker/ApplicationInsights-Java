--- conflicted
+++ resolved
@@ -6,17 +6,12 @@
 apply from: "$rootDir/gradle/checkstyle.gradle"
 apply from: "$rootDir/gradle/codenarc.gradle"
 
-<<<<<<< HEAD
-def applyCodeCoverage = !(project.plugins.hasPlugin('com.github.johnrengelman.shadow')
-  || project.path.startsWith(":instrumentation:"))
-=======
 def applyCodeCoverage = !(
-  project.path.startsWith(":dd-smoke-tests") ||
-    project.path == ":dd-java-agent" ||
-    project.path == ":dd-java-agent:load-generator" ||
-    project.path.startsWith(":dd-java-agent:benchmark") ||
-    project.path.startsWith(":dd-java-agent:instrumentation"))
->>>>>>> 25534b26
+  project.path.startsWith(":smoke-tests") ||
+    project.path == ":java-agent" ||
+    project.path == ":load-generator" ||
+    project.path.startsWith(":benchmark") ||
+    project.path.startsWith(":instrumentation"))
 
 if (applyCodeCoverage) {
   apply from: "$rootDir/gradle/jacoco.gradle"
