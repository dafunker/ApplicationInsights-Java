/*
 * ApplicationInsights-Java
 * Copyright (c) Microsoft Corporation
 * All rights reserved.
 *
 * MIT License
 * Permission is hereby granted, free of charge, to any person obtaining a copy of this
 * software and associated documentation files (the ""Software""), to deal in the Software
 * without restriction, including without limitation the rights to use, copy, modify, merge,
 * publish, distribute, sublicense, and/or sell copies of the Software, and to permit
 * persons to whom the Software is furnished to do so, subject to the following conditions:
 * The above copyright notice and this permission notice shall be included in all copies or
 * substantial portions of the Software.
 * THE SOFTWARE IS PROVIDED *AS IS*, WITHOUT WARRANTY OF ANY KIND, EXPRESS OR IMPLIED,
 * INCLUDING BUT NOT LIMITED TO THE WARRANTIES OF MERCHANTABILITY, FITNESS FOR A PARTICULAR
 * PURPOSE AND NONINFRINGEMENT. IN NO EVENT SHALL THE AUTHORS OR COPYRIGHT HOLDERS BE LIABLE
 * FOR ANY CLAIM, DAMAGES OR OTHER LIABILITY, WHETHER IN AN ACTION OF CONTRACT, TORT OR
 * OTHERWISE, ARISING FROM, OUT OF OR IN CONNECTION WITH THE SOFTWARE OR THE USE OR OTHER
 * DEALINGS IN THE SOFTWARE.
 */

// region Shared java configuration

buildscript {
    repositories {
        mavenCentral()
    }
    dependencies {
        classpath 'com.google.protobuf:protobuf-gradle-plugin:0.8.6'
        classpath 'org.owasp:dependency-check-gradle:4.0.2'
        classpath 'javax.xml.bind:jaxb-api:2.3.1'
        classpath 'com.sun.xml.bind:jaxb-core:2.3.0'
        classpath 'com.sun.xml.bind:jaxb-impl:2.3.0'
    }
}


import org.gradle.internal.os.OperatingSystem;
import org.gradle.api.tasks.testing.logging.TestLogEvent;
import org.gradle.api.tasks.testing.logging.TestExceptionFormat;
import org.apache.tools.ant.taskdefs.condition.Os;

apply plugin: 'java'
apply plugin: 'jacoco'
apply plugin: 'checkstyle'
apply plugin: 'org.owasp.dependencycheck'

tasks.withType(JavaCompile) {
    sourceCompatibility = 11
    targetCompatibility = 11
}

checkstyle {
    toolVersion = '8.20'
    configFile = file("$rootDir/config/checkstyle/checkstyle.xml")
    // configProperties["rootDir"] = rootDir
}

jacoco {
    toolVersion = "0.8.2"
}

jacocoTestReport {
    reports {
        xml.enabled true
        html.enabled true
    }
}

if (hasProperty("JDKToUse")) {
    logger.info("using $JDKToUse to compile and run tests")
    def javaExecutablesPath = new File(JDKToUse, 'bin')
    def javaExecutables = [:].withDefault { execName ->
        def execNameToUse = execName
        if (OperatingSystem.current().isWindows()){
            execNameToUse = execName + ".exe"
        }
        def executable = new File(javaExecutablesPath, execNameToUse)
        assert executable.exists(): "There is no ${execName} executable in ${javaExecutablesPath}"
        executable
    }
    tasks.withType(AbstractCompile) {
        options.with {
            fork = true
            forkOptions.executable = javaExecutables.javac
            forkOptions.javaHome = JDKToUse
        }
    }
    tasks.withType(Javadoc) {
        executable = javaExecutables.javadoc
    }
    tasks.withType(Test) {
        executable = javaExecutables.java
    }
    tasks.withType(JavaExec) {
        executable = javaExecutables.java
    }
} else {
    logger.info("JDKToUse not found. Using default JAVA_HOME")
}
updateTestDirectories()

// setting this variable is highly recommended
def javaJreDir = System.env.'JAVA_HOME'
if (!javaJreDir) {
    javaJreDir = System.properties["java.home"]
}
logger.info("Java directory: "+javaJreDir)

def isJava7 = JavaVersion.current().isJava7()
def isJava7Compatible = JavaVersion.current().isJava7Compatible()

if (!isJava7Compatible) {
    logger.error "The current JDK version isn't compatible with Java 7: "+JavaVersion.current()+". Please upgrade JDK 1.7+"
    if (isBuildServer || isRelease) {
        throw new GradleException("incompatible JDK version: ${JavaVersion.current()}; needs 1.7+")
    }
}
<<<<<<< HEAD

if (javaJreDir) {
    if (0) {
    def requiredJavaBootArchives = ["rt.jar", "jsse.jar"]
    def bootClasspath = ""
    requiredJavaBootArchives.each { a ->
        def archivePath = new File(javaJreDir, "lib/$a")
        if (!archivePath.exists()) {
            throw new ProjectConfigurationException("Archive $archivePath required for building in Java 7 could not be found.", null)
        }
        logger.info "Archive '$archivePath' added to boot class path"
=======
if (java7JreDir) {
    def jre7libDir = fileTree(dir: "$java7JreDir/lib", include: '*.jar')
    if (!jre7libDir.any()) {
        throw new GradleException("Invalid JAVA_JRE_7 directory. ${jre7libDir.dir} was empty")
>>>>>>> 14dd8915
    }
    }

    tasks.withType(JavaCompile) {
<<<<<<< HEAD
        // options.bootstrapClasspath = files(javaJreDir + "/lib/rt.jar", javaJreDir + "/lib/jsse.jar")
=======
        options.bootstrapClasspath = jre7libDir
>>>>>>> 14dd8915
    }
} else {
    def msg = "IMPORTANT: Environment variable 'JAVA_HOME' is not defined - Install JRE 7+ and set 'JAVA_HOME' to prevent runtime compatibility issues!"
    if (!isJava7) {
        if (isBuildServer || isRelease) {
            logger.error msg
            throw new GradleException("JAVA_HOME must be set")
        } else {
            logger.warn msg
        }
    }
}

sourceSets {
    integrationTest {
        java.srcDir file('src/integTest/java')
        resources.srcDir file('src/integTest/resources')
        compileClasspath = sourceSets.main.output + sourceSets.test.output + configurations.testRuntime
        runtimeClasspath = output + compileClasspath
    }
}

task integrationTest(type: Test, dependsOn: jar) {
    group 'Verification'
    description 'Runs the integration tests.'
    testClassesDirs = sourceSets.integrationTest.output.classesDirs
    classpath = sourceSets.integrationTest.runtimeClasspath
}

repositories {
    mavenCentral()
}

task collectTestResults {
    doLast {
        copy {
            from testResultsDir
            into new File(rootProjectBuildDir, "$remoteTestResultsDirName/$project.name")
        }
        copy {
            from testReportDir
            into new File(rootProjectBuildDir, "$remoteTestReportDirName/$project.name")
        }
    }
}

task testAndCollect {
    dependsOn test
    finalizedBy collectTestResults
}

task vscodeClasspathFile {
    description 'Generates classpath file for the Visual Studio Code java plugin'
    ext.destFile = file("$buildDir/classpath.txt")
    outputs.file destFile
    doLast {
        def classpathString = configurations.compile.collect{ it.absolutePath }.join(File.pathSeparator)
        if (!destFile.parentFile.exists()) {
            destFile.parentFile.mkdirs()
        }
        assert destFile.parentFile.exists()
        destFile.text = classpathString
    }
}

task vscodeJavaconfigFile(dependsOn: vscodeClasspathFile) {
    description 'Generates javaconfig.json file for the Visual Studio Code java plugin'

    def relativePath = { File f ->
        f.absolutePath - "${project.rootDir.absolutePath}/"
    }
    ext.destFile = file("javaconfig.json")
    ext.config = [
        sourcePath: sourceSets.collect{ it.java.srcDirs }.flatten().collect{ relativePath(it) },
        classPathFile: relativePath(tasks.getByPath('vscodeClasspathFile').outputs.files.singleFile),
        outputDirectory: relativePath(new File(buildDir, 'vscode-classes'))
    ]
    doLast {
        def jsonContent = groovy.json.JsonOutput.toJson(ext.config)
        destFile.text = groovy.json.JsonOutput.prettyPrint(jsonContent)
    }
}

task vscode(dependsOn: vscodeJavaconfigFile) {
    description 'Generates config files for the Visual Studio Code java plugin'
    group 'vscode'
}

tasks.withType(Test) {
    testLogging {
        afterSuite { desc, result -> 
            if (!desc.parent) { // only print when the top-level test suite completes
                logger.lifecycle("${desc.name} complete. Ran ${result.testCount} tests. ${result.failedTestCount} failed, ${result.skippedTestCount} skipped.")
            }
        }

        info {
            events  TestLogEvent.FAILED,
                    TestLogEvent.PASSED,
                    TestLogEvent.SKIPPED,
                    TestLogEvent.STANDARD_ERROR

            exceptionFormat TestExceptionFormat.FULL
            showExceptions true
            showCauses true
            showStackTraces true
        }

        debug {
            events = info.events
            events << TestLogEvent.STARTED
            events << TestLogEvent.STANDARD_OUT
            
            exceptionFormat = info.exceptionFormat
            showExceptions = info.showExceptions
            showCauses = info.showCauses
            showStackTraces = info.showStackTraces
        }
    }
}


// endregion Shared java configuration

// region Helper Methods

def updateTestDirectories() {
    if (this.hasProperty("testEnvName")) {
        testResultsDirName = testResultsDirName + "/" + testEnvName
        logger.info('Test results folder for project "' + project.name + '" set to "' + testResultsDir + '"')

        testReportDirName = testReportDirName + "/" + testEnvName
        logger.info('Test report folder for project "' + project.name + '" set to ' + testReportDirName + '"')
    }
}

// endregion Helper Methods<|MERGE_RESOLUTION|>--- conflicted
+++ resolved
@@ -46,14 +46,17 @@
 apply plugin: 'org.owasp.dependencycheck'
 
 tasks.withType(JavaCompile) {
-    sourceCompatibility = 11
-    targetCompatibility = 11
+    sourceCompatibility = 1.7
+    targetCompatibility = 1.7
 }
 
 checkstyle {
     toolVersion = '8.20'
     configFile = file("$rootDir/config/checkstyle/checkstyle.xml")
-    // configProperties["rootDir"] = rootDir
+    configProperties = [
+        'configDir': rootProject.file('config/checkstyle'),
+        'baseDir': rootDir
+    ]
 }
 
 jacoco {
@@ -101,6 +104,9 @@
 updateTestDirectories()
 
 // setting this variable is highly recommended
+def java7JreDir = System.env.'JAVA_JRE_7'
+
+// autodetect current JRE home
 def javaJreDir = System.env.'JAVA_HOME'
 if (!javaJreDir) {
     javaJreDir = System.properties["java.home"]
@@ -116,42 +122,20 @@
         throw new GradleException("incompatible JDK version: ${JavaVersion.current()}; needs 1.7+")
     }
 }
-<<<<<<< HEAD
-
-if (javaJreDir) {
-    if (0) {
-    def requiredJavaBootArchives = ["rt.jar", "jsse.jar"]
-    def bootClasspath = ""
-    requiredJavaBootArchives.each { a ->
-        def archivePath = new File(javaJreDir, "lib/$a")
-        if (!archivePath.exists()) {
-            throw new ProjectConfigurationException("Archive $archivePath required for building in Java 7 could not be found.", null)
-        }
-        logger.info "Archive '$archivePath' added to boot class path"
-=======
 if (java7JreDir) {
     def jre7libDir = fileTree(dir: "$java7JreDir/lib", include: '*.jar')
     if (!jre7libDir.any()) {
         throw new GradleException("Invalid JAVA_JRE_7 directory. ${jre7libDir.dir} was empty")
->>>>>>> 14dd8915
-    }
-    }
-
+    }
+    
     tasks.withType(JavaCompile) {
-<<<<<<< HEAD
-        // options.bootstrapClasspath = files(javaJreDir + "/lib/rt.jar", javaJreDir + "/lib/jsse.jar")
-=======
         options.bootstrapClasspath = jre7libDir
->>>>>>> 14dd8915
     }
 } else {
-    def msg = "IMPORTANT: Environment variable 'JAVA_HOME' is not defined - Install JRE 7+ and set 'JAVA_HOME' to prevent runtime compatibility issues!"
+    def msg = "Environment variable 'JAVA_JRE_7' is not defined. Using external dependency for JAXB."
     if (!isJava7) {
         if (isBuildServer || isRelease) {
-            logger.error msg
-            throw new GradleException("JAVA_HOME must be set")
-        } else {
-            logger.warn msg
+            logger.info msg
         }
     }
 }
