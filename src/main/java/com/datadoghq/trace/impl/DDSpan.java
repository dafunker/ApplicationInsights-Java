--- conflicted
+++ resolved
@@ -1,4 +1,6 @@
 package com.datadoghq.trace.impl;
+
+import io.opentracing.SpanContext;
 
 import java.util.Map;
 import java.util.Optional;
@@ -89,14 +91,9 @@
         return this.context.getBaggageItem(key);
     }
 
-<<<<<<< HEAD
-    public io.opentracing.Span setOperationName(String operationName) {
+    public Span setOperationName(String operationName) {
         this.operationName = operationName;
         return this;
-=======
-    public Span setOperationName(String s) {
-        return null;
->>>>>>> 638f303d
     }
 
     public Span log(String s, Object o) {
@@ -108,12 +105,12 @@
     }
 
     //Getters and JSON serialisation instructions
-    
+
     @JsonGetter(value="name")
     public String getOperationName() {
         return operationName;
     }
-    
+
     @JsonGetter(value="meta")
     public Map<String, Object> getTags() {
         return this.tags;
@@ -123,40 +120,40 @@
     public long getStartTime() {
         return startTime * 1000000;
     }
-    
+
     @JsonGetter(value="duration")
     public long getDurationNano(){
     	return durationNano;
     }
-    
+
     public String getService(){
     	return context.getServiceName();
     }
-    
+
     @JsonGetter(value="trace_id")
     public long getTraceId(){
     	return context.getTraceId();
     }
-    
+
     @JsonGetter(value="span_id")
     public long getSpanId(){
     	return context.getSpanId();
     }
-    
+
     @JsonGetter(value="parent_id")
     public long getParentId(){
     	return context.getParentId();
     }
-    
+
     @JsonGetter(value="resource")
     public String getResourceName(){
     	return context.getResourceName()==null?getOperationName():context.getResourceName();
     }
-    
+
     public String getType(){
     	return context.getSpanType();
     }
-    
+
     public int getError(){
     	return context.getErrorFlag()?1:0;
     }
