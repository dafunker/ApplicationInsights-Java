package com.datadoghq.trace.impl;

import java.util.List;
import java.util.Map;

import org.slf4j.Logger;
import org.slf4j.LoggerFactory;

import com.fasterxml.jackson.annotation.JsonGetter;

import io.opentracing.Span;


public class DDSpan implements io.opentracing.Span {

    protected String operationName;
    protected Map<String, Object> tags;
    protected final long startTime;
    protected long startTimeNano;
    protected long durationNano;
    protected final DDSpanContext context;

    private final static Logger logger = LoggerFactory.getLogger(DDSpan.class);

    DDSpan(
            String operationName,
            Map<String, Object> tags,
            long timestampMilliseconds,
            DDSpanContext context) {

        this.operationName = operationName;
        this.tags = tags;
        this.context = context;

        // record the start time in nano (current milli + nano delta)
        if (timestampMilliseconds == 0L) {
            this.startTime = System.currentTimeMillis();
        } else {
            this.startTime = timestampMilliseconds;
        }
        this.startTimeNano = System.nanoTime();

        // track each span of the trace
        this.context.getTrace().add(this);

        // check DD attributes required
        if (this.context.getServiceName() == null) {
            throw new IllegalArgumentException("No ServiceName provided");
        }
<<<<<<< HEAD

        logger.debug(this+": Starting.");

=======
>>>>>>> 2273454f
    }

    public void finish(long stopTimeMillis) {

        // formula: millis(stop - start) * 1000 * 1000 + keepNano(nano(stop - start))
        long stopTimeNano = System.nanoTime();
        this.durationNano = (stopTimeMillis - startTime) * 1000000L + ((stopTimeNano - this.startTimeNano) % 1000000L);

<<<<<<< HEAD
        logger.debug(this+": finishing.");

        // warn if one of the parent's children is not finished
        if (this.isRootSpan()) {
            logger.debug(this+": Checking all children attached to the current root span");
=======
        logger.debug("SPAN" + this.getSpanId() + " - Closing the span." + this.toString());

        // warn if one of the parent's children is not finished
        if (this.isRootSpan()) {
            logger.debug("SPAN" + this.getSpanId() + " - The current span is marked as a root span");
>>>>>>> 2273454f
            List<Span> spans = this.context.getTrace();
            logger.debug("SPAN" + this.getSpanId() + " - Checking " + spans.size() + " children attached to the current span");

            for (Span span : spans) {
                if (((DDSpan) span).getDurationNano() == 0L) {
                    // FIXME
<<<<<<< HEAD
                    logger.warn(this+": The parent span is marked as finished but this span isn't. You have to close each children. Trace: "+context().getTrace());
                }
            }
            this.context.getTracer().write(this.context.getTrace());
            logger.debug(this+": Sending the trace to the writer");
=======
                    logger.warn("SPAN" + this.getSpanId() + " - The parent span is marked as finished but this span isn't. You have to close each children." + this.toString());
                }
            }
            this.context.getTracer().write(this.context.getTrace());
            logger.debug("SPAN" + this.getSpanId() + " - Sending the trace to the writer");
>>>>>>> 2273454f

        }

    }

    public void finish() {
        finish(System.currentTimeMillis());
    }

    public void close() {
        this.finish();
    }

    private boolean isRootSpan() {
        return context.getTraceId() == context.getSpanId();
    }

    public Span setTag(String tag, String value) {
        return this.setTag(tag, value);
    }

    public Span setTag(String tag, boolean value) {
        return this.setTag(tag, value);
    }

    public Span setTag(String tag, Number value) {
        return this.setTag(tag, (Object) value);
    }

    private Span setTag(String tag, Object value) {
        this.tags.put(tag, value);
        return this;
    }

    public Span log(Map<String, ?> map) {
        return null;
    }

    public Span log(long l, Map<String, ?> map) {
        return null;
    }

    public Span log(String s) {
        return null;
    }

    public Span log(long l, String s) {
        return null;
    }

    public DDSpanContext context() {
        return this.context;
    }

    public Span setBaggageItem(String key, String value) {
        this.context.setBaggageItem(key, value);
        return this;
    }

    public String getBaggageItem(String key) {
        return this.context.getBaggageItem(key);
    }

    public Span setOperationName(String operationName) {
        // FIXME operationName is in each constructor --> always IAE
        if (this.operationName != null) {
            throw new IllegalArgumentException("The operationName is already assigned.");
        }
        this.operationName = operationName;
        return this;
    }

    public Span log(String s, Object o) {
        return null;
    }

    public Span log(long l, String s, Object o) {
        return null;
    }

    //Getters and JSON serialisation instructions
    @JsonGetter(value = "name")
    public String getOperationName() {
        return operationName;
    }

    @JsonGetter(value = "meta")
    public Map<String, Object> getTags() {
        return this.tags;
    }

    @JsonGetter(value = "start")
    public long getStartTime() {
        return startTime * 1000000L;
    }

    @JsonGetter(value = "duration")
    public long getDurationNano() {
        return durationNano;
    }

    public String getService() {
        return context.getServiceName();
    }

    @JsonGetter(value = "trace_id")
    public long getTraceId() {
        return context.getTraceId();
    }

    @JsonGetter(value = "span_id")
    public long getSpanId() {
        return context.getSpanId();
    }

    @JsonGetter(value = "parent_id")
    public long getParentId() {
        return context.getParentId();
    }

    @JsonGetter(value = "resource")
    public String getResourceName() {
        return context.getResourceName() == null ? this.operationName : context.getResourceName();
    }

    public String getType() {
        return context.getSpanType();
    }

    public int getError() {
        return context.getErrorFlag() ? 1 : 0;
    }

    @Override
    public String toString() {
        return context.toString();
    }

    @Override
    public int hashCode() {
        final int prime = 31;
        int result = 1;
        result = prime * result + ((context == null) ? 0 : context.hashCode());
        return result;
    }

    @Override
    public boolean equals(Object obj) {
        if (this == obj)
            return true;
        if (obj == null)
            return false;
        if (getClass() != obj.getClass())
            return false;
        DDSpan other = (DDSpan) obj;
        if (context == null) {
            if (other.context != null)
                return false;
        } else if (!context.equals(other.context))
            return false;
        return true;
    }
}<|MERGE_RESOLUTION|>--- conflicted
+++ resolved
@@ -47,12 +47,6 @@
         if (this.context.getServiceName() == null) {
             throw new IllegalArgumentException("No ServiceName provided");
         }
-<<<<<<< HEAD
-
-        logger.debug(this+": Starting.");
-
-=======
->>>>>>> 2273454f
     }
 
     public void finish(long stopTimeMillis) {
@@ -61,38 +55,22 @@
         long stopTimeNano = System.nanoTime();
         this.durationNano = (stopTimeMillis - startTime) * 1000000L + ((stopTimeNano - this.startTimeNano) % 1000000L);
 
-<<<<<<< HEAD
-        logger.debug(this+": finishing.");
+        logger.debug(this + " - Closing the span." + this.toString());
 
         // warn if one of the parent's children is not finished
         if (this.isRootSpan()) {
-            logger.debug(this+": Checking all children attached to the current root span");
-=======
-        logger.debug("SPAN" + this.getSpanId() + " - Closing the span." + this.toString());
-
-        // warn if one of the parent's children is not finished
-        if (this.isRootSpan()) {
-            logger.debug("SPAN" + this.getSpanId() + " - The current span is marked as a root span");
->>>>>>> 2273454f
+            logger.debug(this + " - The current span is marked as a root span");
             List<Span> spans = this.context.getTrace();
-            logger.debug("SPAN" + this.getSpanId() + " - Checking " + spans.size() + " children attached to the current span");
+            logger.debug(this + " - Checking " + spans.size() + " children attached to the current span");
 
             for (Span span : spans) {
                 if (((DDSpan) span).getDurationNano() == 0L) {
                     // FIXME
-<<<<<<< HEAD
-                    logger.warn(this+": The parent span is marked as finished but this span isn't. You have to close each children. Trace: "+context().getTrace());
+                    logger.warn(this + " - The parent span is marked as finished but this span isn't. You have to close each children." + this.toString());
                 }
             }
             this.context.getTracer().write(this.context.getTrace());
-            logger.debug(this+": Sending the trace to the writer");
-=======
-                    logger.warn("SPAN" + this.getSpanId() + " - The parent span is marked as finished but this span isn't. You have to close each children." + this.toString());
-                }
-            }
-            this.context.getTracer().write(this.context.getTrace());
-            logger.debug("SPAN" + this.getSpanId() + " - Sending the trace to the writer");
->>>>>>> 2273454f
+            logger.debug(this + " - Sending the trace to the writer");
 
         }
 
